from ..engines import get_engine, all_available_engines
from ..utils import sort_by_other_list, ensure_dir_existence,\
                    ensure_file_existence, check_file_existence,\
                    check_dir_existence
from ..utils import WeightedMetaArray
from ..optimizers import GlobalOptimizerAndLocalOptimizer
from ..utils import get_aic_score, get_claic_score, ident_transform, bcolors
from ..models import EpochDemographicModel, StructureDemographicModel
from .draw_and_generate_code import draw_plots_to_file, generate_code_to_file
from .draw_and_generate_code import get_Nanc_gen_time_and_units
from ..cli import SettingsStorage
import os
import numpy as np
from collections import OrderedDict
import copy
import warnings
from functools import partial


class CoreRun(object):
    """
    Class of main run in GADMA.
    Has a :meth:`run` method to start launch.
    Runs creates new directory named by its `index` in the output directory
    then all log, code and pictures will be saved there. AIC and CLAIC is
    calculated here.

    :param index: Index of the run. Like id.
    :type index: int
    :param shared_dict: Dictionary to save results in callbacks. Will be saved
                        with key equal to `index`. Is used for
                        multiprocessing cooperation.
    :type shared_dict: :class:`gadma.cor.shared_dict.SharedDictForCoreRun`
    :param settings: Settings of the run. Information to form output directory
                     and so on will be taken from settings.
    :type settings: :class:`gadma.cli.settings_storage.SettingsStorage`
    """
    REPORT_FILENAME = 'GADMA_GA.log'
    EVAL_FILENAME = 'eval_file'
    SAVE_FILENAME = 'save_file'

    def __init__(self, index, shared_dict, settings):
        # 1. Save all init arguments
        self.index = index
        self.shared_dict = shared_dict
        self.settings = settings

        # 2. Extract other information from settings
        # 2.1 Take engine, data and model for the first start.
        self.engine = get_engine(self.settings.engine)
        self.data = self.settings.inner_data
        self.model = self.settings.get_model()
        # We save data_holder in engine for good code generation
        self.engine.data_holder = self.settings.data_holder
        # 2.2 Get optimizers and their kwargs that will be used.
        self.global_optimizer = self.settings.get_global_optimizer()
        self.local_optimizer = self.settings.get_local_optimizer()
        self.optimize_kwargs = self.settings.get_optimizers_kwargs()
        self.optimize_kwargs['callback'] = self.callback

        # 2.3 Check if we need to calculate and keep additional functions
        # values in callbacks during optimization.
        self.aic_score = not self.settings.linked_snp_s
        has_boots = self.settings.directory_with_bootstrap is not None
        self.claic_score = not self.aic_score and has_boots
        self.boots = self.settings.bootstrap_data

        # 2.4 Create all necessary output dirs and files
        if settings.output_directory is not None:
            self.output_dir = os.path.join(settings.output_directory,
                                           str(self.index))

            self.resume_dir = None
            if self.settings.resume_from is not None:
                self.resume_dir = os.path.join(settings.resume_from,
                                               str(self.index))
                if not check_dir_existence(self.resume_dir):
                    self.resume_dir = None

            self.output_dir = ensure_dir_existence(self.output_dir)
            self.eval_file = os.path.join(self.output_dir, self.EVAL_FILENAME)
            self.eval_file = ensure_file_existence(self.eval_file)
            self.report_file = os.path.join(self.output_dir,
                                            self.REPORT_FILENAME)
            self.report_file = ensure_file_existence(self.report_file)
            self.save_file = os.path.join(self.output_dir, self.SAVE_FILENAME)

            # Tell optimizers about output files
            self.optimize_kwargs['eval_file'] = self.eval_file
            self.optimize_kwargs['report_file'] = self.report_file
            self.optimize_kwargs['save_file'] = self.save_file
            self.optimize_kwargs['global_maxiter'] = settings.global_maxiter
            self.optimize_kwargs['global_maxeval'] = settings.global_maxeval
            self.optimize_kwargs['local_maxiter'] = settings.local_maxiter
            self.optimize_kwargs['local_maxeval'] = settings.local_maxeval
            # Create directory for pictures if needed
            if self.settings.draw_models_every_n_iteration != 0:
                self.pictures_dir = os.path.join(self.output_dir, 'pictures')
                ensure_dir_existence(self.pictures_dir)
            # Create directory for generated code if needed
            if self.settings.print_models_code_every_n_iteration != 0:
                self.code_dir = os.path.join(self.output_dir, 'code')
                ensure_dir_existence(self.code_dir)
                # If our model is built via gadma then we can write code for
                # all engines.
                if isinstance(self.model, EpochDemographicModel):
                    demes_will_not_work = False
                    mu_and_L = self.engine.model.mu is not None and \
                        self.settings.sequence_length is not None
                    if not (self.engine.model.has_anc_size or
                            self.engine.model.theta0 is not None or mu_and_L):
                        demes_will_not_work = True
                    for engine in all_available_engines():
                        if engine.id == "demes" and demes_will_not_work:
                            continue
                        engine_dir = os.path.join(self.code_dir, engine.id)
                        ensure_dir_existence(engine_dir)
        # Set counters to zero for callbacks to count number of their calls
        self.draw_iter_callback_counter = 0
        self.code_iter_callback_counter = 0

        self.x_best = None
        self.y_best = None

    @property
    def model(self):
        """
        Returns current demographic model.
        """
        return self._model

    @model.setter
    def model(self, model):
        """
        Sets new demographic model and updates model in the engine.
        """
        self._model = model
        self.engine.set_model(model)

    @property
    def data(self):
        """
        Returns current data.
        """
        return self._data

    @data.setter
    def data(self, data):
        """
        Sets new data and updates data in the engine.
        """
        self._data = data
        self.engine.set_data(data)

    def base_callback(self, x, y):
        """
        Base callback:

        1) Updates values of best solution in :attr:`shared_dict`.
        2) If new best values are received then draws and generates code to\
        the `output_dir` of this run.

        :param x: Vector of values for model parameters.
        :param y: Value of log-likelihood for this values.
        """
        best_by = 'log-likelihood'
        if self.aic_score:
            n_params = self.engine.model.get_number_of_parameters(x)
            aic = get_aic_score(n_params, y)
            y_dict = {best_by: y, 'AIC score': aic}
        else:
            y_dict = y

        sign = self.global_optimizer.sign
        equal_x = False
        if self.x_best is not None:
            equal_x = list(self.x_best) == list(x)
            x_has_w = hasattr(x, 'weights')
            x_best_has_w = hasattr(self.x_best, 'weights')
            if x_has_w != x_best_has_w:
                equal_x = False
            elif x_has_w and x.metadata != self.x_best.metadata:
                equal_x = False
        if (self.x_best is None or
                sign * self.y_best > sign * y or
                (self.y_best == y and not equal_x)):
            self.x_best = x
            self.y_best = y
            self.shared_dict._put_new_model_for_process(
                self.index, best_by, (self.engine, x, y_dict))
            prefix = (self.settings.LOCAL_OUTPUT_DIR_PREFIX +
                      self.settings.LONG_NAME_2_SHORT.get(best_by, best_by))
            save_code_file = os.path.join(self.output_dir,
                                          prefix + "_model")
            try:
                generate_code_to_file(x, self.engine,
                                      self.settings, save_code_file)
            except Exception:
                pass

    def draw_iter_callback(self, x, y):
        """
        Draws best model on current iteration in the pictures directory.
        Pictures directory is located in the output directory of this run.
        Drawing happens every
        :attr:`self.settings.draw_models_every_n_iteration` iteration.

        :param x: Vector of values for model parameters.
        :param y: Value of log-likelihood for this values.
        """
        n_iter = self.draw_iter_callback_counter
        verbose = self.settings.draw_models_every_n_iteration
        if verbose != 0 and n_iter % verbose == 0:
            fig_title = f"Iteration {n_iter}, "\
                        f"Log-likelihood: {y:.2f}"
            save_file = os.path.join(self.pictures_dir,
                                     f"iteration_{n_iter}.png")
            draw_plots_to_file(x, self.engine, self.settings,
                               save_file, fig_title)
        self.draw_iter_callback_counter += 1

    def code_iter_callback(self, x, y):
        """
        Generates code of best model on current iteration to the code
        directory. Code directory is located in the output directory of this
        run. Generation happens every
        :attr:`self.settings.print_models_code_every_n_iteration` iteration.

        :param x: Vector of values for model parameters.
        :param y: Value of log-likelihood for this values.
        """
        n_iter = self.code_iter_callback_counter
        verbose = self.settings.print_models_code_every_n_iteration
        filename = f"iteration_{n_iter}"
        if verbose != 0 and n_iter % verbose == 0:
            Nanc, gen_time, gen_time_units = get_Nanc_gen_time_and_units(
                x=x,
                engine=self.engine,
                settings=self.settings,
            )
            if isinstance(self.model, EpochDemographicModel):
                for engine_id in os.listdir(self.code_dir):
                    engine = get_engine(engine_id)
                    save_file = os.path.join(self.code_dir, engine.id,
                                             filename)
                    args = self.settings.get_engine_args(engine.id)
                    engine.set_data(self.engine.data)
                    engine.data_holder = self.engine.data_holder
                    engine.set_model(self.engine.model)
                    try:
                        engine.generate_code(x, save_file, *args, Nanc,
                                             gen_time=gen_time,
                                             gen_time_units=gen_time_units)
                    except Exception as e:
                        pass
            else:
                save_file = os.path.join(self.code_dir, filename)
                args = self.settings.get_engine_args()
                self.engine.generate_code(x, save_file, *args,  Nanc,
                                          gen_time=gen_time,
                                          gen_time_units=gen_time_units)
        self.code_iter_callback_counter += 1

    def callback(self, x, y):
        """
        Main callback for optimizers to get. It is combination of three
        callbacks:

        1) :meth:`base_callback`
        2) :meth:`draw_iter_callback`
        3) :meth:`code_iter_callback`

        :param x: Vector of values for model parameters.
        :param y: Value of log-likelihood for this values.

        """
        self.base_callback(x, y)
        try:
            self.draw_iter_callback(x, y)
        except Exception:
            pass
        self.code_iter_callback(x, y)

    def intermediate_callback(self, x, y):
        """
        Almost final callback that is called after each global + local
        optimization.

        Saves AIC and CLAIC values in the :attr:`shared_dict` if needed.
        If new best by AIC or CLAIC vector then code and picture are generated.

        :param x: Vector of values for model parameters.
        :param y: Value of log-likelihood for this values.
        """
        if self.aic_score:
            best_by = "AIC score"
            n_params = self.engine.model.get_number_of_parameters(x)
            value = get_aic_score(n_params, y)
        elif self.claic_score:
            best_by = "CLAIC score"
            args = self.settings.get_engine_args()
            value = get_claic_score(self.engine, x, self.boots,
                                    args, y, return_eps=True)
        else:
            return

        y_dict = OrderedDict()
        y_dict['log-likelihood'] = y
        y_dict[best_by] = value

        if self.claic_score:
            self.shared_dict.add_model_for_process(self.index, best_by,
                                                   self.engine, x, y_dict)
        else:
            self.shared_dict.update_best_model_for_process(self.index,
                                                           best_by,
                                                           self.engine,
                                                           x, y_dict)

        # Draw and generate code for best_by model
        if self.aic_score:
            value_str = f"{value: .2f}" if value is not None else "None"
        if self.claic_score:
            if value[0] is None:
                value_str = "None"
            else:
                value_str = f"{value[0]:.2f} (eps={value[1]: .1e})"
        fig_title = f"Best by {best_by}. Log-likelihood: {y:.2f}, "\
                    f"{best_by}: {value_str}."
        prefix = (self.settings.LOCAL_OUTPUT_DIR_PREFIX +
                  self.settings.LONG_NAME_2_SHORT.get(best_by.lower(),
                                                      best_by.lower()))
        save_plot_file = os.path.join(self.output_dir, prefix + "_model.png")
        save_code_file = os.path.join(self.output_dir, prefix + "_model")
        try:
            draw_plots_to_file(x, self.engine, self.settings,
                               save_plot_file, fig_title)
        except Exception as e:
<<<<<<< HEAD
            print(f"{bcolors.WARNING}Run {self.index}: failed to draw model due "
                  f"to the following exception: {e}{bcolors.ENDC}")
=======
            raise e
            print(f"{bcolors.WARNING}Run {self.index}: failed to draw model "
                  f"due to the following exception: {e}{bcolors.ENDC}")
>>>>>>> 67e35f1e
        try:
            generate_code_to_file(x, self.engine,
                                  self.settings, save_code_file)
        except Exception as e:
<<<<<<< HEAD
            print(f"{bcolors.WARNING}Run {self.index}: failed to generate code "
                  f"due to the following exception: {e}{bcolors.ENDC}")
=======
            print(f"{bcolors.WARNING}Run {self.index}: failed to generate code"
                  f" due to the following exception: {e}{bcolors.ENDC}")
>>>>>>> 67e35f1e

    def draw_model_in_output_dir(self, x, y,
                                 best_by='log-likelihood', final=True):
        """
        Draws picture of demographic model with `x` as parameters to the
        output directory of run.

        :param x: Vector of values for model parameters.
        :param y: Value of log-likelihood for this values.
        :param best_by: By what function (log-likelihood, AIC, CLAIC) this
                        colution is best.
        :param final: If True then solution is final and it will be saved by
                      `final` name.
        """
        fig_title = f"Best by {best_by} model. {best_by}: {y: .2f}"
        if final:
            prefix = self.settings.LOCAL_OUTPUT_DIR_PREFIX_FINAL
        else:
            prefix = self.settings.LOCAL_OUTPUT_DIR_PREFIX
        prefix += self.settings.LONG_NAME_2_SHORT.get(best_by, best_by)
        save_plot_file = os.path.join(self.output_dir, prefix + "_model.png")
        save_code_file = os.path.join(self.output_dir, prefix + "_model")
        try:
            generate_code_to_file(x, self.engine,
                                  self.settings, save_code_file)
        except Exception:
            pass
        try:
            draw_plots_to_file(x, self.engine, self.settings,
                               save_plot_file, fig_title)
        except Exception:
            pass

    def get_save_file(self):
        """
        Returns filename to save optimization run. If demographic model does
        not have structure then returns `self.save_file` else adds suffix about
        structure at the end of `self.save_file`.
        """
        if isinstance(self.model, StructureDemographicModel):
            suffix = "_".join([str(x) for x in self.model.get_structure()])
            suffix = "_" + suffix
            return self.save_file + suffix
        return self.save_file

    def run_without_increase(self, initial_kwargs={}):
        """
        Run one launch without any increase of demographic model structure.
        Runs one global+local optimization for the current model.

        :param initial_kwargs: Initial kwargs for optimization.
        """
        np.random.seed()
        self.optimize_kwargs['callback'] = self.callback
        self.optimize_kwargs['save_file'] = self.get_save_file()
        # We set some kwargs if they were not set in run_with_increase
        if self.settings.initial_structure is None:
            options = list(self.get_run_options())
            assert len(options) > 0
            restore_file, _, only_models, x_transform = options[0]
            self.optimize_kwargs['restore_file'] = restore_file
            self.optimize_kwargs['restore_points_only'] = only_models
            self.optimize_kwargs['global_x_transform'] = x_transform[0]
            self.optimize_kwargs['local_x_transform'] = x_transform[1]
        f = self.engine.evaluate
        variables = self.model.variables

        optimizer = GlobalOptimizerAndLocalOptimizer(self.global_optimizer,
                                                     self.local_optimizer)

        opt_kwargs = {**self.optimize_kwargs, **initial_kwargs}
        result = optimizer.optimize(f, variables, **opt_kwargs)
        self.intermediate_callback(result.x, result.y)
        return result

    def run_with_increase(self, initial_kwargs={}):
        """
        Run launch with increase of the demographic model structure.
        Structure of the model will be increased up to final structure. Then
        the final solution will be returned.
        Runs :meth:`run_without_increase` and ``increase_structure()`` in the
        loop.

        :param initial_kwargs: Initial kwargs for optimization.
        """
        np.random.seed()
        # Simple checks
        assert self.settings.initial_structure is not None
        assert self.settings.final_structure is not None

        options = self.get_run_options()

        restore_file, struct, only_models, x_transform = next(options)
        if struct is not None and struct != self.model.get_structure():
            warnings.warn(f"Initial structure ({struct}) with saved file "
                          f"of optimization from restored dir looks different "
                          f"to current ({self.settings.initial_structure}). "
                          f"It will be restored.")
            self.settings.initial_structure = struct
            self.model = self.model.from_structure(struct)
        self.optimize_kwargs['restore_file'] = restore_file
        self.optimize_kwargs['restore_points_only'] = only_models
        self.optimize_kwargs['global_x_transform'] = x_transform[0]
        self.optimize_kwargs['local_x_transform'] = x_transform[1]

        result = self.run_without_increase(initial_kwargs)
        for restore_file, structure, only_models, x_transform in options:
            X_init = result.X_out
            if self.model.get_structure() != structure:
                self.model, X_init = self.model.increase_structure(structure,
                                                                   X=X_init)
            Y_init = copy.copy(result.Y_out)
            self.optimize_kwargs['X_init'] = X_init
            self.optimize_kwargs['Y_init'] = Y_init
            self.optimize_kwargs['restore_file'] = restore_file
            self.optimize_kwargs['restore_points_only'] = only_models
            self.optimize_kwargs['global_x_transform'] = x_transform[0]
            self.optimize_kwargs['local_x_transform'] = x_transform[1]
            result = self.run_without_increase()
#        self.final_callback()
        return result

    def get_run_options(self):
        """
        Returns iterator of run options, each element has four options:

        1) File to restore optimization from. If None then no resume.
        2) Structure of the demographic model for the run.
        3) Bool `points_only` - if True then resumed run uses old points as\
        initial points only and optimization is run from the beginning.
        4) Function of x transformation - for case when restored vectors\
        should be transformed somehow before they will be used in the\
        optimization.

        """
        restore_files = []
        only_models = []
        structures = []
        if self.resume_dir is not None:
            for filename in os.listdir(self.resume_dir):
                file_path = os.path.join(self.resume_dir, filename)
                if filename.startswith(self.SAVE_FILENAME):
                    if self.settings.initial_structure is None:
                        if filename == self.SAVE_FILENAME:
                            restore_files.append(file_path)
                            break
                        continue
                    if len(filename) == len(self.SAVE_FILENAME):
                        warnings.warn(f"File {file_path} has name like saved"
                                      f" file of optimization but has no "
                                      f"structure at the end of the name. "
                                      f"So it is ignored.")
                        continue
                    strct_str = filename[len(self.SAVE_FILENAME)+1:]
                    structure = [int(x) for x in strct_str.split('_')]
                    if np.all(np.array(structure) >=
                              np.array(self.settings.initial_structure)):
                        restore_files.append(file_path)
                        structures.append(structure)

            if self.settings.initial_structure is not None:
                restore_files, structures = sort_by_other_list(
                    restore_files, structures, key=lambda x: sum(x))
            else:
                x_transform = (None, None)
                if self.settings.generate_x_transform:
                    x_transform = (ident_transform, ident_transform)
                return iter([(restore_files[0], None,
                              self.settings.only_models, x_transform)])

            some_file_not_valid = False
            for i in range(len(restore_files)):
                if some_file_not_valid:
                    restore_files[i] = None
                    only_models.append(False)
                    continue
                gs = self.global_optimizer.valid_restore_file(restore_files[i])
                ls = self.local_optimizer.valid_restore_file(restore_files[i])
                only_models.append(False)
                if not gs or not ls:
                    some_file_not_valid = True
            if self.settings.only_models:
                only_models.append(True)
                structures.append(structures[-1])

        if self.settings.initial_structure is None:
            return iter([(None, None, False, (None, None))])

        final_sum = sum(self.settings.final_structure)
        initial_sum = sum(self.settings.initial_structure)
        res_files, res_strct, res_bools, res_trans = [], [], [], []
        if self.settings.generate_x_transform:
            old_params = os.path.join(self.settings.resume_from, 'params_file')
            old_extra = os.path.join(self.settings.resume_from,
                                     'extra_params_file')
            if not check_file_existence(old_extra):
                old_extra = None
            old_settings = SettingsStorage.from_file(old_params, old_extra)
            old_init_model = old_settings.get_model()
        # additional one is when true only models is used
        addit_one = int(self.settings.only_models)
        if addit_one == 1:
            addit_one -= int(self.settings.resume_from is None)
        for i in range(final_sum - initial_sum + 1 + addit_one):
            if i >= len(restore_files):
                restore_file = None
            else:
                restore_file = restore_files[i]
            if i >= len(structures):
                structure = None
            else:
                structure = structures[i]
            if i >= len(only_models):
                restore_points_only = False
            else:
                restore_points_only = only_models[i]
            if not self.settings.generate_x_transform or restore_file is None:
                gs_x_transform = None
                ls_x_transform = None
            else:
                old_init_model = old_init_model.from_structure(structure)
                gs_x_transform = partial(
                    self.model.transform_values_from_other_model,
                    copy.deepcopy(old_init_model))
                copy_old_model = copy.deepcopy(old_init_model)
                copy_self_model = copy.deepcopy(self.model)
                copy_old_model.has_dyns = False
                copy_old_model = copy_old_model.from_structure(structure)
                copy_self_model.has_dyns = False
                copy_self_model = copy_self_model.from_structure(structure)
                ls_x_transform = partial(
                    copy_self_model.transform_values_from_other_model,
                    copy_old_model)

            res_files.append(restore_file)
            res_strct.append(structure)
            res_bools.append(restore_points_only)
            res_trans.append((gs_x_transform, ls_x_transform))
        return zip(res_files, res_strct, res_bools, res_trans)

    def run(self, initial_kwargs={}):
        """
        Main method of the class to run optimization. Runs
        :meth:`run_without_increase` or :meth:`run_with_increase` according to
        `settings`.
        """
        print(f'Run launch number {self.index}\n', end='')
        if self.index in self.shared_dict.dict:
            del self.shared_dict.dict[self.index]
        if self.settings.initial_structure is None:
            result = self.run_without_increase(initial_kwargs)
        else:
            result = self.run_with_increase(initial_kwargs)
        result.x = WeightedMetaArray(result.x)
        result.x.metadata = 'f'
        self.base_callback(result.x, result.y)
        self.intermediate_callback(result.x, result.y)
        # draw final model in output dir
        self.draw_model_in_output_dir(result.x, result.y)
        print(f'Finish genetic algorithm number {self.index}\n', end='')
        return result<|MERGE_RESOLUTION|>--- conflicted
+++ resolved
@@ -336,25 +336,14 @@
             draw_plots_to_file(x, self.engine, self.settings,
                                save_plot_file, fig_title)
         except Exception as e:
-<<<<<<< HEAD
-            print(f"{bcolors.WARNING}Run {self.index}: failed to draw model due "
-                  f"to the following exception: {e}{bcolors.ENDC}")
-=======
-            raise e
             print(f"{bcolors.WARNING}Run {self.index}: failed to draw model "
                   f"due to the following exception: {e}{bcolors.ENDC}")
->>>>>>> 67e35f1e
         try:
             generate_code_to_file(x, self.engine,
                                   self.settings, save_code_file)
         except Exception as e:
-<<<<<<< HEAD
-            print(f"{bcolors.WARNING}Run {self.index}: failed to generate code "
-                  f"due to the following exception: {e}{bcolors.ENDC}")
-=======
             print(f"{bcolors.WARNING}Run {self.index}: failed to generate code"
                   f" due to the following exception: {e}{bcolors.ENDC}")
->>>>>>> 67e35f1e
 
     def draw_model_in_output_dir(self, x, y,
                                  best_by='log-likelihood', final=True):
