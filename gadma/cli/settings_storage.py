--- conflicted
+++ resolved
@@ -134,11 +134,8 @@
                         'model_func', 'get_engine_args', 'data_holder',
                         'units_of_time_in_drawing', 'resume_from_settings',
                         'dadi_available', 'moments_available',
-<<<<<<< HEAD
-                        'model_plot_engine', 'sfs_plot_engine']
-=======
+                        'model_plot_engine', 'sfs_plot_engine',
                         'kernel', 'acquisition_function']
->>>>>>> bc005959
 
         super_hasattr = True
         setattr_at_the_end = True
