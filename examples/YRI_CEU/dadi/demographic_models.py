"""
Custom demographic model for our example.
"""
import numpy
import dadi

<<<<<<< HEAD
def prior_onegrow_mig(params, ns, pts):
=======
def model_func(params, ns, pts):
>>>>>>> 63bc50bb
    """
    Model with growth, split, bottleneck in pop2, exp recovery, migration

    nu1F: The ancestral population size after growth. (Its initial size is
          defined to be 1.)
    nu2B: The bottleneck size for pop2
    nu2F: The final size for pop2
    m: The scaled migration rate
    Tp: The scaled time between ancestral population growth and the split.
    T: The time between the split and present

    n1,n2: Size of fs to generate.
    pts: Number of points to use in grid for evaluation.
    """

    nu1F, nu2B, nu2F, m, Tp, T = params
    # Define the grid we'll use
    xx = yy = dadi.Numerics.default_grid(pts)

    # phi for the equilibrium ancestral population
    phi = dadi.PhiManip.phi_1D(xx)
    # Now do the population growth event.
    phi = dadi.Integration.one_pop(phi, xx, Tp, nu=nu1F)

    # The divergence
    phi = dadi.PhiManip.phi_1D_to_2D(xx, phi)
    # We need to define a function to describe the non-constant population 2
    # size. lambda is a convenient way to do so.
    nu2_func = lambda t: nu2B*(nu2F/nu2B)**(t/T)
    phi = dadi.Integration.two_pops(phi, xx, T, nu1=nu1F, nu2=nu2_func, 
                                    m12=m, m21=m)

    # Finally, calculate the spectrum.
    sfs = dadi.Spectrum.from_phi(phi, ns, (xx,yy))
    return sfs

def prior_onegrow_mig_mscore(params):
    """
    ms core command corresponding to prior_onegrow_mig
    """
    nu1F, nu2B, nu2F, m, Tp, T = params
    # Growth rate
    alpha2 = numpy.log(nu2F/nu2B)/T

    command = "-n 1 %(nu1F)f -n 2 %(nu2F)f "\
            "-eg 0 2 %(alpha2)f "\
            "-ma x %(m)f %(m)f x "\
            "-ej %(T)f 2 1 "\
            "-en %(Tsum)f 1 1"

    # There are several factors of 2 necessary to convert units between dadi
    # and ms.
    sub_dict = {'nu1F':nu1F, 'nu2F':nu2F, 'alpha2':2*alpha2,
                'm':2*m, 'T':T/2, 'Tsum':(T+Tp)/2}

    return command % sub_dict

def prior_onegrow_nomig(params, ns, pts):
    """
    Model with growth, split, bottleneck in pop2, exp recovery, no migration

    nu1F: The ancestral population size after growth. (Its initial size is
          defined to be 1.)
    nu2B: The bottleneck size for pop2
    nu2F: The final size for pop2
    Tp: The scaled time between ancestral population growth and the split.
    T: The time between the split and present

    n1,n2: Size of fs to generate.
    pts: Number of points to use in grid for evaluation.
    """
    nu1F, nu2B, nu2F, Tp, T = params
    return prior_onegrow_mig((nu1F, nu2B, nu2F, 0, Tp, T), ns, pts)<|MERGE_RESOLUTION|>--- conflicted
+++ resolved
@@ -4,11 +4,7 @@
 import numpy
 import dadi
 
-<<<<<<< HEAD
-def prior_onegrow_mig(params, ns, pts):
-=======
 def model_func(params, ns, pts):
->>>>>>> 63bc50bb
     """
     Model with growth, split, bottleneck in pop2, exp recovery, migration
 
