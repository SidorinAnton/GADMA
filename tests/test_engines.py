--- conflicted
+++ resolved
@@ -410,13 +410,8 @@
         for engine in all_available_engines():
             if not engine.can_draw_comp:
                 continue
-<<<<<<< HEAD
-            # momentsLD drawing test below
-            elif engine.id == "momentsLD":
-=======
             if engine.id == "momentsLD":
                 # drawing test for momentsLD is separate
->>>>>>> adf14fcd
                 continue
             engine.model = dm
             engine.data = data_holder
